--- conflicted
+++ resolved
@@ -15,30 +15,6 @@
 - dask
 
   # Dependencies of the workflow itself
-<<<<<<< HEAD
-  - xlrd
-  - openpyxl
-  - pycountry
-  - seaborn
-  - snakemake-minimal
-  - memory_profiler
-  - yaml
-  - pytables
-  - lxml
-  - powerplantmatching>=0.4.8
-  - numpy
-  - pandas>=1.4
-  - geopandas
-  - xarray
-  - netcdf4
-  - networkx
-  - scipy
-  - shapely
-  - progressbar2
-  - pyomo
-  - matplotlib
-  - proj
-=======
 - xlrd
 - openpyxl
 - pycountry
@@ -50,7 +26,7 @@
 - lxml
 - powerplantmatching>=0.5.4
 - numpy
-- pandas
+- pandas>=1.4
 - geopandas>=0.11.0
 - xarray
 - netcdf4
@@ -63,7 +39,6 @@
 - proj
 - fiona <= 1.18.20    # Till issue https://github.com/Toblerity/Fiona/issues/1085 is not solved
 - country_converter
->>>>>>> 6a31548d
 
   # Keep in conda environment when calling ipython
 - ipython

# SPDX-FileCopyrightText: : 2023 The PyPSA-Eur Authors
#
# SPDX-License-Identifier: MIT

if config["enable"].get("prepare_links_p_nom", False):

    rule prepare_links_p_nom:
        output:
            "data/links_p_nom.csv",
        log:
            logs("prepare_links_p_nom.log"),
        threads: 1
        resources:
            mem_mb=1500,
        conda:
            "../envs/environment.yaml"
        script:
            "../scripts/prepare_links_p_nom.py"


rule build_electricity_demand:
    params:
<<<<<<< HEAD
        snapshots=lambda w: {
            k: config_provider("snapshots", k)(w)
            for k in ["start", "end", "inclusive"]
        },
        countries=config_provider("countries"),
        load=config_provider("load"),
=======
        snapshots=config["snapshots"],
        countries=config["countries"],
        load=config["load"],
>>>>>>> dd2416a5
    input:
        ancient("data/electricity_demand_raw.csv"),
    output:
        resources("electricity_demand.csv"),
    log:
        logs("build_electricity_demand.log"),
    resources:
        mem_mb=5000,
    conda:
        "../envs/environment.yaml"
    script:
        "../scripts/build_electricity_demand.py"


rule build_powerplants:
    params:
        powerplants_filter=config_provider("electricity", "powerplants_filter"),
        custom_powerplants=config_provider("electricity", "custom_powerplants"),
        everywhere_powerplants=config_provider("electricity", "everywhere_powerplants"),
        countries=config_provider("countries"),
    input:
        base_network=resources("networks/base.nc"),
        custom_powerplants="data/custom_powerplants.csv",
    output:
        resources("powerplants.csv"),
    log:
        logs("build_powerplants.log"),
    threads: 1
    resources:
        mem_mb=5000,
    conda:
        "../envs/environment.yaml"
    script:
        "../scripts/build_powerplants.py"


rule base_network:
    params:
<<<<<<< HEAD
        countries=config_provider("countries"),
        snapshots=lambda w: {
            k: config_provider("snapshots", k)(w)
            for k in ["start", "end", "inclusive"]
        },
        lines=config_provider("lines"),
        links=config_provider("links"),
        transformers=config_provider("transformers"),
=======
        countries=config["countries"],
        snapshots=config["snapshots"],
        lines=config["lines"],
        links=config["links"],
        transformers=config["transformers"],
>>>>>>> dd2416a5
    input:
        eg_buses="data/entsoegridkit/buses.csv",
        eg_lines="data/entsoegridkit/lines.csv",
        eg_links="data/entsoegridkit/links.csv",
        eg_converters="data/entsoegridkit/converters.csv",
        eg_transformers="data/entsoegridkit/transformers.csv",
        parameter_corrections="data/parameter_corrections.yaml",
        links_p_nom="data/links_p_nom.csv",
        links_tyndp="data/links_tyndp.csv",
        country_shapes=resources("country_shapes.geojson"),
        offshore_shapes=resources("offshore_shapes.geojson"),
        europe_shape=resources("europe_shape.geojson"),
    output:
        resources("networks/base.nc"),
    log:
        logs("base_network.log"),
    benchmark:
        benchmarks("base_network")
    threads: 1
    resources:
        mem_mb=1500,
    conda:
        "../envs/environment.yaml"
    script:
        "../scripts/base_network.py"


rule build_shapes:
    params:
        countries=config_provider("countries"),
    input:
        naturalearth=ancient("data/bundle/naturalearth/ne_10m_admin_0_countries.shp"),
        eez=ancient("data/bundle/eez/World_EEZ_v8_2014.shp"),
        nuts3=ancient("data/bundle/NUTS_2013_60M_SH/data/NUTS_RG_60M_2013.shp"),
        nuts3pop=ancient("data/bundle/nama_10r_3popgdp.tsv.gz"),
        nuts3gdp=ancient("data/bundle/nama_10r_3gdp.tsv.gz"),
        ch_cantons=ancient("data/bundle/ch_cantons.csv"),
        ch_popgdp=ancient("data/bundle/je-e-21.03.02.xls"),
    output:
        country_shapes=resources("country_shapes.geojson"),
        offshore_shapes=resources("offshore_shapes.geojson"),
        europe_shape=resources("europe_shape.geojson"),
        nuts3_shapes=resources("nuts3_shapes.geojson"),
    log:
        logs("build_shapes.log"),
    threads: 1
    resources:
        mem_mb=1500,
    conda:
        "../envs/environment.yaml"
    script:
        "../scripts/build_shapes.py"


rule build_bus_regions:
    params:
        countries=config_provider("countries"),
    input:
        country_shapes=resources("country_shapes.geojson"),
        offshore_shapes=resources("offshore_shapes.geojson"),
        base_network=resources("networks/base.nc"),
    output:
        regions_onshore=resources("regions_onshore.geojson"),
        regions_offshore=resources("regions_offshore.geojson"),
    log:
        logs("build_bus_regions.log"),
    threads: 1
    resources:
        mem_mb=1000,
    conda:
        "../envs/environment.yaml"
    script:
        "../scripts/build_bus_regions.py"


if config["enable"].get("build_cutout", False):

    rule build_cutout:
        params:
<<<<<<< HEAD
            snapshots={
                k: config_provider("snapshots", k)
                for k in ["start", "end", "inclusive"]
            },
            cutouts=config_provider("atlite", "cutouts"),
=======
            snapshots=config["snapshots"],
            cutouts=config["atlite"]["cutouts"],
>>>>>>> dd2416a5
        input:
            regions_onshore=resources("regions_onshore.geojson"),
            regions_offshore=resources("regions_offshore.geojson"),
        output:
            protected("cutouts/" + CDIR + "{cutout}.nc"),
        log:
            logs(CDIR + "build_cutout/{cutout}.log"),
        benchmark:
            "benchmarks/" + CDIR + "build_cutout_{cutout}"
        threads: config["atlite"].get("nprocesses", 4)
        resources:
            mem_mb=config["atlite"].get("nprocesses", 4) * 1000,
        conda:
            "../envs/environment.yaml"
        script:
            "../scripts/build_cutout.py"


if config["enable"].get("build_natura_raster", False):

    rule build_natura_raster:
        input:
            natura=ancient("data/bundle/natura/Natura2000_end2015.shp"),
            cutouts=lambda w: expand(
                "cutouts/" + CDIR + "{cutouts}.nc", **config_provider("atlite")(w)
            ),
        output:
            resources("natura.tiff"),
        resources:
            mem_mb=5000,
        log:
            logs("build_natura_raster.log"),
        conda:
            "../envs/environment.yaml"
        script:
            "../scripts/build_natura_raster.py"


rule build_ship_raster:
    input:
        ship_density="data/shipdensity_global.zip",
        cutouts=lambda w: expand(
            "cutouts/" + CDIR + "{cutout}.nc",
            cutout=[
                config_provider("renewable", k, "cutout")(w)
                for k in config_provider("electricity", "renewable_carriers")(w)
            ],
        ),
    output:
        resources("shipdensity_raster.tif"),
    log:
        logs("build_ship_raster.log"),
    resources:
        mem_mb=5000,
    benchmark:
        benchmarks("build_ship_raster")
    conda:
        "../envs/environment.yaml"
    script:
        "../scripts/build_ship_raster.py"


rule determine_availability_matrix_MD_UA:
    input:
        copernicus="data/Copernicus_LC100_global_v3.0.1_2019-nrt_Discrete-Classification-map_EPSG-4326.tif",
        wdpa="data/WDPA.gpkg",
        wdpa_marine="data/WDPA_WDOECM_marine.gpkg",
        gebco=lambda w: (
            "data/bundle/GEBCO_2014_2D.nc"
            if config_provider("renewable", w.technology)(w).get("max_depth")
            else []
        ),
        ship_density=lambda w: (
            resources("shipdensity_raster.tif")
            if "ship_threshold" in config_provider("renewable", w.technology)(w).keys()
            else []
        ),
        country_shapes=resources("country_shapes.geojson"),
        offshore_shapes=resources("offshore_shapes.geojson"),
        regions=lambda w: (
            resources("regions_onshore.geojson")
            if w.technology in ("onwind", "solar")
            else resources("regions_offshore.geojson")
        ),
        cutout=lambda w: "cutouts/"
        + CDIR
        + config_provider("renewable", w.technology, "cutout")(w)
        + ".nc",
    output:
        availability_matrix=resources("availability_matrix_MD-UA_{technology}.nc"),
        availability_map=resources("availability_matrix_MD-UA_{technology}.png"),
    log:
        logs("determine_availability_matrix_MD_UA_{technology}.log"),
    threads: config["atlite"].get("nprocesses", 4)
    resources:
        mem_mb=config["atlite"].get("nprocesses", 4) * 5000,
    conda:
        "../envs/environment.yaml"
    script:
        "../scripts/determine_availability_matrix_MD_UA.py"


# Optional input when having Ukraine (UA) or Moldova (MD) in the countries list
if {"UA", "MD"}.intersection(set(config["countries"])):
    opt = {
        "availability_matrix_MD_UA": resources(
            "availability_matrix_MD-UA_{technology}.nc"
        )
    }
else:
    opt = {}


rule build_renewable_profiles:
    params:
<<<<<<< HEAD
        snapshots=lambda w: {
            k: config_provider("snapshots", k)(w)
            for k in ["start", "end", "inclusive"]
        },
        renewable=config_provider("renewable"),
=======
        snapshots=config["snapshots"],
        renewable=config["renewable"],
>>>>>>> dd2416a5
    input:
        **opt,
        base_network=resources("networks/base.nc"),
        corine=ancient("data/bundle/corine/g250_clc06_V18_5.tif"),
        natura=lambda w: (
            resources("natura.tiff")
            if config_provider("renewable", w.technology, "natura")(w)
            else []
        ),
        luisa=lambda w: (
            "data/LUISA_basemap_020321_50m.tif"
            if config_provider("renewable", w.technology, "luisa")(w)
            else []
        ),
        gebco=ancient(
            lambda w: (
                "data/bundle/GEBCO_2014_2D.nc"
                if config_provider("renewable", w.technology)(w).get("max_depth")
                else []
            )
        ),
        ship_density=lambda w: (
            resources("shipdensity_raster.tif")
            if "ship_threshold" in config_provider("renewable", w.technology)(w).keys()
            else []
        ),
        country_shapes=resources("country_shapes.geojson"),
        offshore_shapes=resources("offshore_shapes.geojson"),
        regions=lambda w: (
            resources("regions_onshore.geojson")
            if w.technology in ("onwind", "solar")
            else resources("regions_offshore.geojson")
        ),
        cutout=lambda w: "cutouts/"
        + CDIR
        + config_provider("renewable", w.technology, "cutout")(w)
        + ".nc",
    output:
        profile=resources("profile_{technology}.nc"),
    log:
        logs("build_renewable_profile_{technology}.log"),
    benchmark:
        benchmarks("build_renewable_profiles_{technology}")
    threads: config["atlite"].get("nprocesses", 4)
    resources:
        mem_mb=config["atlite"].get("nprocesses", 4) * 5000,
    wildcard_constraints:
        technology="(?!hydro).*",  # Any technology other than hydro
    conda:
        "../envs/environment.yaml"
    script:
        "../scripts/build_renewable_profiles.py"


rule build_monthly_prices:
    input:
        co2_price_raw="data/validation/emission-spot-primary-market-auction-report-2019-data.xls",
        fuel_price_raw="data/validation/energy-price-trends-xlsx-5619002.xlsx",
    output:
        co2_price=resources("co2_price.csv"),
        fuel_price=resources("monthly_fuel_price.csv"),
    log:
        logs("build_monthly_prices.log"),
    threads: 1
    resources:
        mem_mb=5000,
    conda:
        "../envs/environment.yaml"
    script:
        "../scripts/build_monthly_prices.py"


rule build_hydro_profile:
    params:
        hydro=config_provider("renewable", "hydro"),
        countries=config_provider("countries"),
    input:
        country_shapes=resources("country_shapes.geojson"),
        eia_hydro_generation="data/eia_hydro_annual_generation.csv",
        cutout=lambda w: f"cutouts/"
        + CDIR
        + config_provider("renewable", "hydro", "cutout")(w)
        + ".nc",
    output:
        resources("profile_hydro.nc"),
    log:
        logs("build_hydro_profile.log"),
    resources:
        mem_mb=5000,
    conda:
        "../envs/environment.yaml"
    script:
        "../scripts/build_hydro_profile.py"


if config["lines"]["dynamic_line_rating"]["activate"]:

    rule build_line_rating:
        params:
<<<<<<< HEAD
            snapshots={
                k: config_provider("snapshots", k)
                for k in ["start", "end", "inclusive"]
            },
=======
            snapshots=config["snapshots"],
>>>>>>> dd2416a5
        input:
            base_network=resources("networks/base.nc"),
            cutout="cutouts/"
            + CDIR
            + config_provider("lines", "dynamic_line_rating", "cutout")
            + ".nc",
        output:
            output=resources("networks/line_rating.nc"),
        log:
            logs("build_line_rating.log"),
        benchmark:
            benchmarks("build_line_rating")
        threads: config["atlite"].get("nprocesses", 4)
        resources:
            mem_mb=config["atlite"].get("nprocesses", 4) * 1000,
        conda:
            "../envs/environment.yaml"
        script:
            "../scripts/build_line_rating.py"


def input_profile_tech(w):
    return {
        f"profile_{tech}": resources(f"profile_{tech}.nc")
        for tech in config_provider("electricity", "renewable_carriers")(w)
    }


def input_conventional(w):
    return {
        f"conventional_{carrier}_{attr}": fn
        for carrier, d in config_provider("conventional", default={None: {}})(w).items()
        if carrier in config_provider("electricity", "conventional_carriers")(w)
        for attr, fn in d.items()
        if str(fn).startswith("data/")
    }


rule add_electricity:
    params:
        length_factor=config_provider("lines", "length_factor"),
        scaling_factor=config_provider("load", "scaling_factor"),
        countries=config_provider("countries"),
        renewable=config_provider("renewable"),
        electricity=config_provider("electricity"),
        conventional=config_provider("conventional"),
        costs=config_provider("costs"),
    input:
        unpack(input_profile_tech),
        unpack(input_conventional),
        base_network=resources("networks/base.nc"),
        line_rating=lambda w: (
            resources("networks/line_rating.nc")
            if config_provider("lines", "dynamic_line_rating", "activate")(w)
            else resources("networks/base.nc")
        ),
        tech_costs=resources(f"costs_{config['costs']['year']}.csv"),
        regions=resources("regions_onshore.geojson"),
        powerplants=resources("powerplants.csv"),
        hydro_capacities=ancient("data/bundle/hydro_capacities.csv"),
        geth_hydro_capacities="data/geth2015_hydro_capacities.csv",
        unit_commitment="data/unit_commitment.csv",
        fuel_price=lambda w: (
            resources("monthly_fuel_price.csv")
            if config_provider("conventional", "dynamic_fuel_price")(w)
            else []
        ),
        load=resources("electricity_demand.csv"),
        nuts3_shapes=resources("nuts3_shapes.geojson"),
        ua_md_gdp="data/GDP_PPP_30arcsec_v3_mapped_default.csv",
    output:
        resources("networks/elec.nc"),
    log:
        logs("add_electricity.log"),
    benchmark:
        benchmarks("add_electricity")
    threads: 1
    resources:
        mem_mb=10000,
    conda:
        "../envs/environment.yaml"
    script:
        "../scripts/add_electricity.py"


rule simplify_network:
    params:
        simplify_network=config_provider("clustering", "simplify_network"),
        aggregation_strategies=config_provider(
            "clustering", "aggregation_strategies", default={}
        ),
        focus_weights=config_provider("clustering", "focus_weights", default=None),
        renewable_carriers=config_provider("electricity", "renewable_carriers"),
        max_hours=config_provider("electricity", "max_hours"),
        length_factor=config_provider("lines", "length_factor"),
        p_max_pu=config_provider("links", "p_max_pu", default=1.0),
        costs=config_provider("costs"),
    input:
        network=resources("networks/elec.nc"),
        tech_costs=resources(f"costs_{config['costs']['year']}.csv"),
        regions_onshore=resources("regions_onshore.geojson"),
        regions_offshore=resources("regions_offshore.geojson"),
    output:
        network=resources("networks/elec_s{simpl}.nc"),
        regions_onshore=resources("regions_onshore_elec_s{simpl}.geojson"),
        regions_offshore=resources("regions_offshore_elec_s{simpl}.geojson"),
        busmap=resources("busmap_elec_s{simpl}.csv"),
        connection_costs=resources("connection_costs_s{simpl}.csv"),
    log:
        logs("simplify_network/elec_s{simpl}.log"),
    benchmark:
        benchmarks("simplify_network/elec_s{simpl}")
    threads: 1
    resources:
        mem_mb=12000,
    conda:
        "../envs/environment.yaml"
    script:
        "../scripts/simplify_network.py"


rule cluster_network:
    params:
        cluster_network=config_provider("clustering", "cluster_network"),
        aggregation_strategies=config_provider(
            "clustering", "aggregation_strategies", default={}
        ),
        custom_busmap=config_provider("enable", "custom_busmap", default=False),
        focus_weights=config_provider("clustering", "focus_weights", default=None),
        renewable_carriers=config_provider("electricity", "renewable_carriers"),
        conventional_carriers=config_provider(
            "electricity", "conventional_carriers", default=[]
        ),
        max_hours=config_provider("electricity", "max_hours"),
        length_factor=config_provider("lines", "length_factor"),
        costs=config_provider("costs"),
    input:
        network=resources("networks/elec_s{simpl}.nc"),
        regions_onshore=resources("regions_onshore_elec_s{simpl}.geojson"),
        regions_offshore=resources("regions_offshore_elec_s{simpl}.geojson"),
        busmap=ancient(resources("busmap_elec_s{simpl}.csv")),
        custom_busmap=lambda w: (
            "data/custom_busmap_elec_s{simpl}_{clusters}.csv"
            if config_provider("enable", "custom_busmap", default=False)(w)
            else []
        ),
        tech_costs=resources(f"costs_{config['costs']['year']}.csv"),
    output:
        network=resources("networks/elec_s{simpl}_{clusters}.nc"),
        regions_onshore=resources("regions_onshore_elec_s{simpl}_{clusters}.geojson"),
        regions_offshore=resources("regions_offshore_elec_s{simpl}_{clusters}.geojson"),
        busmap=resources("busmap_elec_s{simpl}_{clusters}.csv"),
        linemap=resources("linemap_elec_s{simpl}_{clusters}.csv"),
    log:
        logs("cluster_network/elec_s{simpl}_{clusters}.log"),
    benchmark:
        benchmarks("cluster_network/elec_s{simpl}_{clusters}")
    threads: 1
    resources:
        mem_mb=10000,
    conda:
        "../envs/environment.yaml"
    script:
        "../scripts/cluster_network.py"


rule add_extra_components:
    params:
        extendable_carriers=config_provider("electricity", "extendable_carriers"),
        max_hours=config_provider("electricity", "max_hours"),
        costs=config_provider("costs"),
    input:
        network=resources("networks/elec_s{simpl}_{clusters}.nc"),
        tech_costs=resources(f"costs_{config['costs']['year']}.csv"),
    output:
        resources("networks/elec_s{simpl}_{clusters}_ec.nc"),
    log:
        logs("add_extra_components/elec_s{simpl}_{clusters}.log"),
    benchmark:
        benchmarks("add_extra_components/elec_s{simpl}_{clusters}_ec")
    threads: 1
    resources:
        mem_mb=4000,
    conda:
        "../envs/environment.yaml"
    script:
        "../scripts/add_extra_components.py"


rule prepare_network:
    params:
<<<<<<< HEAD
        snapshots=lambda w: {
            "resolution": config_provider("snapshots", "resolution", default=False)(w),
            "segmentation": config_provider(
                "snapshots", "segmentation", default=False
            )(w),
        },
        links=config_provider("links"),
        lines=config_provider("lines"),
        co2base=config_provider("electricity", "co2base"),
        co2limit_enable=config_provider("electricity", "co2limit_enable", default=False),
        co2limit=config_provider("electricity", "co2limit"),
        gaslimit_enable=config_provider("electricity", "gaslimit_enable", default=False),
        gaslimit=config_provider("electricity", "gaslimit"),
        max_hours=config_provider("electricity", "max_hours"),
        costs=config_provider("costs"),
        autarky=config_provider("electricity", "autarky", default={}),
=======
        time_resolution=config["clustering"]["temporal"]["resolution_elec"],
        links=config["links"],
        lines=config["lines"],
        co2base=config["electricity"]["co2base"],
        co2limit_enable=config["electricity"].get("co2limit_enable", False),
        co2limit=config["electricity"]["co2limit"],
        gaslimit_enable=config["electricity"].get("gaslimit_enable", False),
        gaslimit=config["electricity"].get("gaslimit"),
        max_hours=config["electricity"]["max_hours"],
        costs=config["costs"],
        adjustments=config["adjustments"]["electricity"],
        autarky=config["electricity"].get("autarky", {}),
>>>>>>> dd2416a5
    input:
        resources("networks/elec_s{simpl}_{clusters}_ec.nc"),
        tech_costs=resources(f"costs_{config['costs']['year']}.csv"),
        co2_price=lambda w: resources("co2_price.csv") if "Ept" in w.opts else [],
    output:
        resources("networks/elec_s{simpl}_{clusters}_ec_l{ll}_{opts}.nc"),
    log:
        logs("prepare_network/elec_s{simpl}_{clusters}_ec_l{ll}_{opts}.log"),
    benchmark:
        (benchmarks("prepare_network/elec_s{simpl}_{clusters}_ec_l{ll}_{opts}"))
    threads: 1
    resources:
        mem_mb=4000,
    conda:
        "../envs/environment.yaml"
    script:
        "../scripts/prepare_network.py"<|MERGE_RESOLUTION|>--- conflicted
+++ resolved
@@ -20,18 +20,9 @@
 
 rule build_electricity_demand:
     params:
-<<<<<<< HEAD
-        snapshots=lambda w: {
-            k: config_provider("snapshots", k)(w)
-            for k in ["start", "end", "inclusive"]
-        },
+        snapshots=config_provider("snapshots"),
         countries=config_provider("countries"),
         load=config_provider("load"),
-=======
-        snapshots=config["snapshots"],
-        countries=config["countries"],
-        load=config["load"],
->>>>>>> dd2416a5
     input:
         ancient("data/electricity_demand_raw.csv"),
     output:
@@ -70,22 +61,11 @@
 
 rule base_network:
     params:
-<<<<<<< HEAD
-        countries=config_provider("countries"),
-        snapshots=lambda w: {
-            k: config_provider("snapshots", k)(w)
-            for k in ["start", "end", "inclusive"]
-        },
+        countries=config_provider("countries"),
+        snapshots=config_provider("snapshots"),
         lines=config_provider("lines"),
         links=config_provider("links"),
         transformers=config_provider("transformers"),
-=======
-        countries=config["countries"],
-        snapshots=config["snapshots"],
-        lines=config["lines"],
-        links=config["links"],
-        transformers=config["transformers"],
->>>>>>> dd2416a5
     input:
         eg_buses="data/entsoegridkit/buses.csv",
         eg_lines="data/entsoegridkit/lines.csv",
@@ -165,16 +145,8 @@
 
     rule build_cutout:
         params:
-<<<<<<< HEAD
-            snapshots={
-                k: config_provider("snapshots", k)
-                for k in ["start", "end", "inclusive"]
-            },
+            snapshots=config_provider("snapshots"),
             cutouts=config_provider("atlite", "cutouts"),
-=======
-            snapshots=config["snapshots"],
-            cutouts=config["atlite"]["cutouts"],
->>>>>>> dd2416a5
         input:
             regions_onshore=resources("regions_onshore.geojson"),
             regions_offshore=resources("regions_offshore.geojson"),
@@ -290,16 +262,8 @@
 
 rule build_renewable_profiles:
     params:
-<<<<<<< HEAD
-        snapshots=lambda w: {
-            k: config_provider("snapshots", k)(w)
-            for k in ["start", "end", "inclusive"]
-        },
+        snapshots=config_provider("snapshots"),
         renewable=config_provider("renewable"),
-=======
-        snapshots=config["snapshots"],
-        renewable=config["renewable"],
->>>>>>> dd2416a5
     input:
         **opt,
         base_network=resources("networks/base.nc"),
@@ -399,14 +363,7 @@
 
     rule build_line_rating:
         params:
-<<<<<<< HEAD
-            snapshots={
-                k: config_provider("snapshots", k)
-                for k in ["start", "end", "inclusive"]
-            },
-=======
-            snapshots=config["snapshots"],
->>>>>>> dd2416a5
+            snapshots=config_provider("snapshots"),
         input:
             base_network=resources("networks/base.nc"),
             cutout="cutouts/"
@@ -598,13 +555,7 @@
 
 rule prepare_network:
     params:
-<<<<<<< HEAD
-        snapshots=lambda w: {
-            "resolution": config_provider("snapshots", "resolution", default=False)(w),
-            "segmentation": config_provider(
-                "snapshots", "segmentation", default=False
-            )(w),
-        },
+        time_resolution=config_provider("clustering", "temporal", "resolution_elec"),
         links=config_provider("links"),
         lines=config_provider("lines"),
         co2base=config_provider("electricity", "co2base"),
@@ -614,21 +565,8 @@
         gaslimit=config_provider("electricity", "gaslimit"),
         max_hours=config_provider("electricity", "max_hours"),
         costs=config_provider("costs"),
+        adjustments=config_provider("adjustments", "electricity",
         autarky=config_provider("electricity", "autarky", default={}),
-=======
-        time_resolution=config["clustering"]["temporal"]["resolution_elec"],
-        links=config["links"],
-        lines=config["lines"],
-        co2base=config["electricity"]["co2base"],
-        co2limit_enable=config["electricity"].get("co2limit_enable", False),
-        co2limit=config["electricity"]["co2limit"],
-        gaslimit_enable=config["electricity"].get("gaslimit_enable", False),
-        gaslimit=config["electricity"].get("gaslimit"),
-        max_hours=config["electricity"]["max_hours"],
-        costs=config["costs"],
-        adjustments=config["adjustments"]["electricity"],
-        autarky=config["electricity"].get("autarky", {}),
->>>>>>> dd2416a5
     input:
         resources("networks/elec_s{simpl}_{clusters}_ec.nc"),
         tech_costs=resources(f"costs_{config['costs']['year']}.csv"),

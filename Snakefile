# SPDX-FileCopyrightText: : 2017-2020 The PyPSA-Eur Authors
#
# SPDX-License-Identifier: MIT

from os.path import normpath, exists
from shutil import copyfile, move

from snakemake.remote.HTTP import RemoteProvider as HTTPRemoteProvider
HTTP = HTTPRemoteProvider()

if not exists("config.yaml"):
    copyfile("config.default.yaml", "config.yaml")

configfile: "config.yaml"

COSTS="data/costs.csv"
ATLITE_NPROCESSES = config['atlite'].get('nprocesses', 4)


wildcard_constraints:
    weather_year="[0-9]*",
    simpl="[a-zA-Z0-9]*|all",
    clusters="[0-9]+m?|all",
    ll="(v|c)([0-9\.]+|opt|all)|all",
    opts="[-+a-zA-Z0-9\.]*"


rule cluster_all_networks:
    input: expand("networks/elec{weather_year}_s{simpl}_{clusters}.nc", **config['scenario'])


rule extra_components_all_networks:
    input: expand("networks/elec{weather_year}_s{simpl}_{clusters}_ec.nc", **config['scenario'])


rule prepare_all_networks:
    input: expand("networks/elec{weather_year}_s{simpl}_{clusters}_ec_l{ll}_{opts}.nc", **config['scenario'])


rule solve_all_networks:
    input: expand("results/networks/elec{weather_year}_s{simpl}_{clusters}_ec_l{ll}_{opts}.nc", **config['scenario'])


if config['enable'].get('prepare_links_p_nom', False):
    rule prepare_links_p_nom:
        output: 'data/links_p_nom.csv'
        log: 'logs/prepare_links_p_nom.log'
        threads: 1
        resources: mem_mb=500
        script: 'scripts/prepare_links_p_nom.py'


datafiles = ['ch_cantons.csv', 'je-e-21.03.02.xls',
            'eez/World_EEZ_v8_2014.shp', 'EIA_hydro_generation_2000_2014.csv',
            'hydro_capacities.csv', 'naturalearth/ne_10m_admin_0_countries.shp',
            'NUTS_2013_60M_SH/data/NUTS_RG_60M_2013.shp', 'nama_10r_3popgdp.tsv.gz',
            'nama_10r_3gdp.tsv.gz', 'corine/g250_clc06_V18_5.tif']



if not config.get('tutorial', False):
    datafiles.extend(["natura/Natura2000_end2015.shp", "GEBCO_2014_2D.nc"])


if config['enable'].get('retrieve_databundle', True):
    rule retrieve_databundle:
        output: expand('data/bundle/{file}', file=datafiles)
        log: "logs/retrieve_databundle.log"
        script: 'scripts/retrieve_databundle.py'


rule retrieve_load_data:
    input: HTTP.remote("data.open-power-system-data.org/time_series/2019-06-05/time_series_60min_singleindex.csv", keep_local=True, static=True)
    output: "data/load_raw.csv"
    run: move(input[0], output[0])


rule build_load_data:
    input: "data/load_raw.csv"
    output: "resources/load.csv"
    log: "logs/build_load_data.log"
    script: 'scripts/build_load_data.py'


rule build_powerplants:
    input:
        base_network="networks/base.nc",
        custom_powerplants="data/custom_powerplants.csv"
    output: "resources/powerplants.csv"
    log: "logs/build_powerplants.log"
    threads: 1
    resources: mem_mb=500
    script: "scripts/build_powerplants.py"


rule base_network:
    input:
        eg_buses='data/entsoegridkit/buses.csv',
        eg_lines='data/entsoegridkit/lines.csv',
        eg_links='data/entsoegridkit/links.csv',
        eg_converters='data/entsoegridkit/converters.csv',
        eg_transformers='data/entsoegridkit/transformers.csv',
        parameter_corrections='data/parameter_corrections.yaml',
        links_p_nom='data/links_p_nom.csv',
        links_tyndp='data/links_tyndp.csv',
        country_shapes='resources/country_shapes.geojson',
        offshore_shapes='resources/offshore_shapes.geojson',
        europe_shape='resources/europe_shape.geojson'
    output: "networks/base.nc"
    log: "logs/base_network.log"
    benchmark: "benchmarks/base_network"
    threads: 1
    resources: mem_mb=500
    script: "scripts/base_network.py"


rule build_shapes:
    input:
        naturalearth='data/bundle/naturalearth/ne_10m_admin_0_countries.shp',
        eez='data/bundle/eez/World_EEZ_v8_2014.shp',
        nuts3='data/bundle/NUTS_2013_60M_SH/data/NUTS_RG_60M_2013.shp',
        nuts3pop='data/bundle/nama_10r_3popgdp.tsv.gz',
        nuts3gdp='data/bundle/nama_10r_3gdp.tsv.gz',
        ch_cantons='data/bundle/ch_cantons.csv',
        ch_popgdp='data/bundle/je-e-21.03.02.xls'
    output:
        country_shapes='resources/country_shapes.geojson',
        offshore_shapes='resources/offshore_shapes.geojson',
        europe_shape='resources/europe_shape.geojson',
        nuts3_shapes='resources/nuts3_shapes.geojson'
    log: "logs/build_shapes.log"
    threads: 1
    resources: mem_mb=500
    script: "scripts/build_shapes.py"


rule build_bus_regions:
    input:
        country_shapes='resources/country_shapes.geojson',
        offshore_shapes='resources/offshore_shapes.geojson',
        base_network="networks/base.nc"
    output:
        regions_onshore="resources/regions_onshore.geojson",
        regions_offshore="resources/regions_offshore.geojson"
    log: "logs/build_bus_regions.log"
    threads: 1
    resources: mem_mb=1000
    script: "scripts/build_bus_regions.py"

if config['enable'].get('build_cutout', False):
    rule build_cutout:
        input: 
            regions_onshore="resources/regions_onshore.geojson",
            regions_offshore="resources/regions_offshore.geojson"
        output: "cutouts/{cutout}.nc"
        log: "logs/build_cutout/{cutout}.log"
        benchmark: "benchmarks/build_cutout_{cutout}"
        threads: ATLITE_NPROCESSES
        resources: mem_mb=ATLITE_NPROCESSES * 1000
        script: "scripts/build_cutout.py"


if config['enable'].get('retrieve_cutout', True):
    rule retrieve_cutout:
        input: HTTP.remote("zenodo.org/record/6382570/files/{cutout}.nc", keep_local=True, static=True)
        output: "cutouts/{cutout}.nc"
        run: move(input[0], output[0])


if config['enable'].get('build_natura_raster', False):
    rule build_natura_raster:
        input:
            natura="data/bundle/natura/Natura2000_end2015.shp",
            cutouts=expand("cutouts/{cutouts}.nc", **config['atlite'])
        output: "resources/natura.tiff"
        log: "logs/build_natura_raster.log"
        script: "scripts/build_natura_raster.py"


if config['enable'].get('retrieve_natura_raster', True):
    rule retrieve_natura_raster:
        input: HTTP.remote("zenodo.org/record/4706686/files/natura.tiff", keep_local=True, static=True)
        output: "resources/natura.tiff"
        run: move(input[0], output[0])


ruleorder: build_hydro_profile > build_renewable_profiles

rule build_renewable_profiles:
    input:
        base_network="networks/base.nc",
        corine="data/bundle/corine/g250_clc06_V18_5.tif",
        natura="resources/natura.tiff",
        gebco=lambda w: ("data/bundle/GEBCO_2014_2D.nc"
                         if "max_depth" in config["renewable"][w.technology].keys()
                         else []),
        country_shapes='resources/country_shapes.geojson',
        offshore_shapes='resources/offshore_shapes.geojson',
        regions=lambda w: ("resources/regions_onshore.geojson"
                           if w.technology in ('onwind', 'solar')
                           else "resources/regions_offshore.geojson"),
        cutout=lambda w: "cutouts/" + config["renewable"][w.technology]['cutout'] + ".nc"
    output:
        profile="resources/profile{weather_year}_{technology}.nc",
    log: "logs/build_renewable_profile{weather_year}_{technology}.log"
    benchmark: "benchmarks/build_renewable_profiles{weather_year}_{technology}"
    threads: ATLITE_NPROCESSES
    resources: mem_mb=ATLITE_NPROCESSES * 5000
    wildcard_constraints: technology="(?!hydro).*" # Any technology other than hydro
    script: "scripts/build_renewable_profiles.py"


<<<<<<< HEAD
if 'hydro' in config['renewable'].keys():
    rule build_hydro_profile:
        input:
            country_shapes='resources/country_shapes.geojson',
            eia_hydro_generation='data/bundle/EIA_hydro_generation_2000_2014.csv',
            cutout="cutouts/" + config["renewable"]['hydro']['cutout'] + ".nc"
        output: 'resources/profile{weather_year}_hydro.nc'
        log: "logs/build_hydro_profile{weather_year}.log"
        resources: mem=5000
        script: 'scripts/build_hydro_profile.py'
=======
rule build_hydro_profile:
    input:
        country_shapes='resources/country_shapes.geojson',
        eia_hydro_generation='data/bundle/EIA_hydro_generation_2000_2014.csv',
        cutout=f"cutouts/{config['renewable']['hydro']['cutout']}.nc" if "hydro" in config["renewable"] else "config['renewable']['hydro']['cutout'] not configured",
    output: 'resources/profile_hydro.nc'
    log: "logs/build_hydro_profile.log"
    resources: mem_mb=5000
    script: 'scripts/build_hydro_profile.py'
>>>>>>> 93827ace


rule add_electricity:
    input:
        base_network='networks/base.nc',
        tech_costs=COSTS,
        regions="resources/regions_onshore.geojson",
        powerplants='resources/powerplants.csv',
        hydro_capacities='data/bundle/hydro_capacities.csv',
        geth_hydro_capacities='data/geth2015_hydro_capacities.csv',
        load='resources/load.csv',
        nuts3_shapes='resources/nuts3_shapes.geojson',
        **{f"profile_{tech}": "resources/profile{weather_year}_" + f"{tech}.nc"
           for tech in config['renewable']}
    output: "networks/elec{weather_year}.nc"
    log: "logs/add_electricity{weather_year}.log"
    benchmark: "benchmarks/add_electricity{weather_year}"
    threads: 1
    resources: mem_mb=5000
    script: "scripts/add_electricity.py"


rule simplify_network:
    input:
        network='networks/elec{weather_year}.nc',
        tech_costs=COSTS,
        regions_onshore="resources/regions_onshore.geojson",
        regions_offshore="resources/regions_offshore.geojson"
    output:
        network='networks/elec{weather_year}_s{simpl}.nc',
        regions_onshore="resources/regions_onshore_elec{weather_year}_s{simpl}.geojson",
        regions_offshore="resources/regions_offshore_elec{weather_year}_s{simpl}.geojson",
        busmap='resources/busmap_elec{weather_year}_s{simpl}.csv',
        connection_costs='resources/connection_costs{weather_year}_s{simpl}.csv'
    log: "logs/simplify_network/elec{weather_year}_s{simpl}.log"
    benchmark: "benchmarks/simplify_network/elec{weather_year}_s{simpl}"
    threads: 1
    resources: mem_mb=4000
    script: "scripts/simplify_network.py"


rule cluster_network:
    input:
        network='networks/elec{weather_year}_s{simpl}.nc',
        regions_onshore="resources/regions_onshore_elec{weather_year}_s{simpl}.geojson",
        regions_offshore="resources/regions_offshore_elec{weather_year}_s{simpl}.geojson",
        busmap=ancient('resources/busmap_elec{weather_year}_s{simpl}.csv'),
        tech_costs=COSTS
    output:
        network='networks/elec{weather_year}_s{simpl}_{clusters}.nc',
        regions_onshore="resources/regions_onshore_elec{weather_year}_s{simpl}_{clusters}.geojson",
        regions_offshore="resources/regions_offshore_elec{weather_year}_s{simpl}_{clusters}.geojson",
        busmap="resources/busmap_elec{weather_year}_s{simpl}_{clusters}.csv",
        linemap="resources/linemap_elec{weather_year}_s{simpl}_{clusters}.csv"
    log: "logs/cluster_network/elec{weather_year}_s{simpl}_{clusters}.log"
    benchmark: "benchmarks/cluster_network/elec{weather_year}_s{simpl}_{clusters}"
    threads: 1
    resources: mem_mb=6000
    script: "scripts/cluster_network.py"


rule add_extra_components:
    input:
        network='networks/elec{weather_year}_s{simpl}_{clusters}.nc',
        tech_costs=COSTS,
    output: 'networks/elec{weather_year}_s{simpl}_{clusters}_ec.nc'
    log: "logs/add_extra_components/elec{weather_year}_s{simpl}_{clusters}.log"
    benchmark: "benchmarks/add_extra_components/elec{weather_year}_s{simpl}_{clusters}_ec"
    threads: 1
    resources: mem_mb=3000
    script: "scripts/add_extra_components.py"


rule prepare_network:
    input: 'networks/elec{weather_year}_s{simpl}_{clusters}_ec.nc', tech_costs=COSTS
    output: 'networks/elec{weather_year}_s{simpl}_{clusters}_ec_l{ll}_{opts}.nc'
    log: "logs/prepare_network/elec{weather_year}_s{simpl}_{clusters}_ec_l{ll}_{opts}.log"
    benchmark: "benchmarks/prepare_network/elec{weather_year}_s{simpl}_{clusters}_ec_l{ll}_{opts}"
    threads: 1
    resources: mem_mb=4000
    script: "scripts/prepare_network.py"


def memory(w):
    factor = 3.
    for o in w.opts.split('-'):
        m = re.match(r'^(\d+)h$', o, re.IGNORECASE)
        if m is not None:
            factor /= int(m.group(1))
            break
    for o in w.opts.split('-'):
        m = re.match(r'^(\d+)seg$', o, re.IGNORECASE)
        if m is not None:
            factor *= int(m.group(1)) / 8760
            break
    if w.clusters.endswith('m'):
        return int(factor * (18000 + 180 * int(w.clusters[:-1])))
    elif w.clusters == "all":
        return int(factor * (18000 + 180 * 4000))
    else:
        return int(factor * (10000 + 195 * int(w.clusters)))


rule solve_network:
    input: "networks/elec{weather_year}_s{simpl}_{clusters}_ec_l{ll}_{opts}.nc"
    output: "results/networks/elec{weather_year}_s{simpl}_{clusters}_ec_l{ll}_{opts}.nc"
    log:
        solver=normpath("logs/solve_network/elec{weather_year}_s{simpl}_{clusters}_ec_l{ll}_{opts}_solver.log"),
        python="logs/solve_network/elec{weather_year}_s{simpl}_{clusters}_ec_l{ll}_{opts}_python.log",
        memory="logs/solve_network/elec{weather_year}_s{simpl}_{clusters}_ec_l{ll}_{opts}_memory.log"
    benchmark: "benchmarks/solve_network/elec{weather_year}_s{simpl}_{clusters}_ec_l{ll}_{opts}"
    threads: 4
    resources: mem_mb=memory
    shadow: "minimal"
    script: "scripts/solve_network.py"


rule solve_operations_network:
    input:
        unprepared="networks/elec{weather_year}_s{simpl}_{clusters}_ec.nc",
        optimized="results/networks/elec{weather_year}_s{simpl}_{clusters}_ec_l{ll}_{opts}.nc"
    output: "results/networks/elec{weather_year}_s{simpl}_{clusters}_ec_l{ll}_{opts}_op.nc"
    log:
        solver=normpath("logs/solve_operations_network/elec{weather_year}_s{simpl}_{clusters}_ec_l{ll}_{opts}_op_solver.log"),
        python="logs/solve_operations_network/elec{weather_year}_s{simpl}_{clusters}_ec_l{ll}_{opts}_op_python.log",
        memory="logs/solve_operations_network/elec{weather_year}_s{simpl}_{clusters}_ec_l{ll}_{opts}_op_memory.log"
    benchmark: "benchmarks/solve_operations_network/elec{weather_year}_s{simpl}_{clusters}_ec_l{ll}_{opts}"
    threads: 4
    resources: mem_mb=(lambda w: 5000 + 372 * int(w.clusters))
    shadow: "minimal"
    script: "scripts/solve_operations_network.py"


rule plot_network:
    input:
        network="results/networks/elec{weather_year}_s{simpl}_{clusters}_ec_l{ll}_{opts}.nc",
        tech_costs=COSTS
    output:
        only_map="results/plots/elec{weather_year}_s{simpl}_{clusters}_ec_l{ll}_{opts}_{attr}.{ext}",
        ext="results/plots/elec{weather_year}_s{simpl}_{clusters}_ec_l{ll}_{opts}_{attr}_ext.{ext}"
    log: "logs/plot_network/elec{weather_year}_s{simpl}_{clusters}_ec_l{ll}_{opts}_{attr}_{ext}.log"
    script: "scripts/plot_network.py"


def input_make_summary(w):
    # It's mildly hacky to include the separate costs input as first entry
    if w.ll.endswith("all"):
        ll = config["scenario"]["ll"]
        if len(w.ll) == 4:
            ll = [l for l in ll if l[0] == w.ll[0]]
    else:
        ll = w.ll
    return ([COSTS] +
            expand("results/networks/elec{weather_year}_s{simpl}_{clusters}_ec_l{ll}_{opts}.nc",
                   ll=ll,
                   **{k: config["scenario"][k] if getattr(w, k) == "all" else getattr(w, k)
                      for k in ["simpl", "clusters", "opts"]}))


rule make_summary:
    input: input_make_summary
    output: directory("results/summaries/elec{weather_year}_s{simpl}_{clusters}_ec_l{ll}_{opts}_{country}")
    log: "logs/make_summary/elec{weather_year}_s{simpl}_{clusters}_ec_l{ll}_{opts}_{country}.log",
    script: "scripts/make_summary.py"


rule plot_summary:
    input: "results/summaries/elec{weather_year}_s{simpl}_{clusters}_ec_l{ll}_{opts}_{country}"
    output: "results/plots/{weather_year}/summary_{summary}_elec{weather_year}_s{simpl}_{clusters}_ec_l{ll}_{opts}_{country}.{ext}"
    log: "logs/plot_summary/{summary}_elec{weather_year}_s{simpl}_{clusters}_ec_l{ll}_{opts}_{country}_{ext}.log"
    script: "scripts/plot_summary.py"


def input_plot_p_nom_max(w):
    return [("networks/elec{weather_year}_s{simpl}{maybe_cluster}.nc"
             .format(maybe_cluster=('' if c == 'full' else ('_' + c)), **w))
            for c in w.clusts.split(",")]


rule plot_p_nom_max:
    input: input_plot_p_nom_max
    output: "results/plots/elec{weather_year}_s{simpl}_cum_p_nom_max_{clusts}_{techs}_{country}.{ext}"
    log: "logs/plot_p_nom_max/elec{weather_year}_s{simpl}_{clusts}_{techs}_{country}_{ext}.log"
    script: "scripts/plot_p_nom_max.py"
<|MERGE_RESOLUTION|>--- conflicted
+++ resolved
@@ -210,28 +210,15 @@
     script: "scripts/build_renewable_profiles.py"
 
 
-<<<<<<< HEAD
-if 'hydro' in config['renewable'].keys():
-    rule build_hydro_profile:
-        input:
-            country_shapes='resources/country_shapes.geojson',
-            eia_hydro_generation='data/bundle/EIA_hydro_generation_2000_2014.csv',
-            cutout="cutouts/" + config["renewable"]['hydro']['cutout'] + ".nc"
-        output: 'resources/profile{weather_year}_hydro.nc'
-        log: "logs/build_hydro_profile{weather_year}.log"
-        resources: mem=5000
-        script: 'scripts/build_hydro_profile.py'
-=======
 rule build_hydro_profile:
     input:
         country_shapes='resources/country_shapes.geojson',
         eia_hydro_generation='data/bundle/EIA_hydro_generation_2000_2014.csv',
         cutout=f"cutouts/{config['renewable']['hydro']['cutout']}.nc" if "hydro" in config["renewable"] else "config['renewable']['hydro']['cutout'] not configured",
-    output: 'resources/profile_hydro.nc'
-    log: "logs/build_hydro_profile.log"
+    output: 'resources/profile{weather_year}_hydro.nc'
+    log: "logs/build_hydro_profile{weather_year}.log"
     resources: mem_mb=5000
     script: 'scripts/build_hydro_profile.py'
->>>>>>> 93827ace
 
 
 rule add_electricity:

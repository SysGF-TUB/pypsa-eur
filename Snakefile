--- conflicted
+++ resolved
@@ -220,11 +220,7 @@
         eurostat="data/eurostat-energy_balances-may_2018_edition",
     output:
         industrial_production_per_country="resources/industrial_production_per_country.csv"
-<<<<<<< HEAD
-    threads: 1
-=======
     threads: 8
->>>>>>> de46177e
     resources: mem_mb=1000
     benchmark: "benchmarks/build_industrial_production_per_country"
     script: 'scripts/build_industrial_production_per_country.py'
@@ -335,13 +331,9 @@
         energy_totals_name='resources/energy_totals.csv',
         co2_totals_name='resources/co2_totals.csv',
         transport_name='resources/transport_data.csv',
-<<<<<<< HEAD
         clustered_gas_network="resources/gas_network_elec_s{simpl}_{clusters}.csv",
-	traffic_data = "data/emobility/",
-=======
-        traffic_data_KFZ = "data/emobility/KFZ__count",
-        traffic_data_Pkw = "data/emobility/Pkw__count",
->>>>>>> de46177e
+        traffic_data_KFZ="data/emobility/KFZ__count",
+        traffic_data_Pkw="data/emobility/Pkw__count",
         biomass_potentials='resources/biomass_potentials.csv',
         heat_profile="data/heat_load_profile_BDEW.csv",
         costs=CDIR + "costs_{planning_horizons}.csv",
